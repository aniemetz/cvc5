/*********************                                                        */
/*! \file theory_bv.cpp
 ** \verbatim
 ** Original author: Dejan Jovanovic
 ** Major contributors: Morgan Deters, Liana Hadarean, lianah
 ** Minor contributors (to current version): Tim King, Andrew Reynolds, Clark Barrett
 ** This file is part of the CVC4 project.
 ** Copyright (c) 2009-2013  New York University and The University of Iowa
 ** See the file COPYING in the top-level source directory for licensing
 ** information.\endverbatim
 **
 ** \brief [[ Add one-line brief description here ]]
 **
 ** [[ Add lengthier description here ]]
 ** \todo document this file
 **/

#include "theory/bv/theory_bv.h"
#include "theory/bv/theory_bv_utils.h"
#include "theory/bv/slicer.h"
#include "theory/valuation.h"
#include "theory/bv/bitblaster.h"
#include "theory/bv/options.h"
#include "theory/bv/theory_bv_rewrite_rules_normalization.h"
#include "theory/bv/bv_subtheory_core.h"
#include "theory/bv/bv_subtheory_inequality.h"
#include "theory/bv/bv_subtheory_bitblast.h"
#include "theory/model.h"

using namespace CVC4;
using namespace CVC4::theory;
using namespace CVC4::theory::bv;
using namespace CVC4::context;

using namespace std;
using namespace CVC4::theory::bv::utils;

TheoryBV::TheoryBV(context::Context* c, context::UserContext* u, OutputChannel& out, Valuation valuation, const LogicInfo& logicInfo, QuantifiersEngine* qe)
  : Theory(THEORY_BV, c, u, out, valuation, logicInfo, qe),
    d_context(c),
    d_alreadyPropagatedSet(c),
    d_sharedTermsSet(c),
    d_subtheories(),
    d_subtheoryMap(),
    d_statistics(),
    d_lemmasAdded(c, false),
    d_conflict(c, false),
    d_literalsToPropagate(c),
    d_literalsToPropagateIndex(c, 0),
    d_propagatedBy(c)
  {
    SubtheorySolver* core_solver = new CoreSolver(c, this); 
    d_subtheories.push_back(core_solver);
    d_subtheoryMap[SUB_CORE] = core_solver;

    if (options::bitvectorInequalitySolver()) {
      SubtheorySolver* ineq_solver = new InequalitySolver(c, this); 
      d_subtheories.push_back(ineq_solver);
      d_subtheoryMap[SUB_INEQUALITY] = ineq_solver;
    }
    
    SubtheorySolver* bb_solver = new BitblastSolver(c, this); 
    d_subtheories.push_back(bb_solver);
    d_subtheoryMap[SUB_BITBLAST] = bb_solver;
  }

TheoryBV::~TheoryBV() {
  for (unsigned i = 0; i < d_subtheories.size(); ++i) {
    delete d_subtheories[i]; 
  }
}

void TheoryBV::setMasterEqualityEngine(eq::EqualityEngine* eq) {
  dynamic_cast<CoreSolver*>(d_subtheoryMap[SUB_CORE])->setMasterEqualityEngine(eq);
}

TheoryBV::Statistics::Statistics():
  d_avgConflictSize("theory::bv::AvgBVConflictSize"),
  d_solveSubstitutions("theory::bv::NumberOfSolveSubstitutions", 0),
  d_solveTimer("theory::bv::solveTimer"),
  d_numCallsToCheckFullEffort("theory::bv::NumberOfFullCheckCalls", 0),
  d_numCallsToCheckStandardEffort("theory::bv::NumberOfStandardCheckCalls", 0),
  d_weightComputationTimer("theory::bv::weightComputationTimer")
{
  StatisticsRegistry::registerStat(&d_avgConflictSize);
  StatisticsRegistry::registerStat(&d_solveSubstitutions);
  StatisticsRegistry::registerStat(&d_solveTimer);
  StatisticsRegistry::registerStat(&d_numCallsToCheckFullEffort);
  StatisticsRegistry::registerStat(&d_numCallsToCheckStandardEffort);
  StatisticsRegistry::registerStat(&d_weightComputationTimer);
}

TheoryBV::Statistics::~Statistics() {
  StatisticsRegistry::unregisterStat(&d_avgConflictSize);
  StatisticsRegistry::unregisterStat(&d_solveSubstitutions);
  StatisticsRegistry::unregisterStat(&d_solveTimer);
  StatisticsRegistry::unregisterStat(&d_numCallsToCheckFullEffort);
  StatisticsRegistry::unregisterStat(&d_numCallsToCheckStandardEffort);
  StatisticsRegistry::unregisterStat(&d_weightComputationTimer);
}



void TheoryBV::preRegisterTerm(TNode node) {
  Debug("bitvector-preregister") << "TheoryBV::preRegister(" << node << ")" << std::endl;

  if (options::bitvectorEagerBitblast()) {
    // don't use the equality engine in the eager bit-blasting
    d_subtheoryMap[SUB_BITBLAST]->preRegister(node);
    return;
  }
  for (unsigned i = 0; i < d_subtheories.size(); ++i) {
    d_subtheories[i]->preRegister(node); 
  }
}

void TheoryBV::sendConflict() {
  Assert(d_conflict);
  if (d_conflictNode.isNull()) {
    return;
  } else {
    Debug("bitvector") << indent() << "TheoryBV::check(): conflict " << d_conflictNode;
    d_out->conflict(d_conflictNode);
    d_statistics.d_avgConflictSize.addEntry(d_conflictNode.getNumChildren());
    d_conflictNode = Node::null();
  }
}

void TheoryBV::checkForLemma(TNode fact) {
  if (fact.getKind() == kind::EQUAL) {
    if (fact[0].getKind() == kind::BITVECTOR_UREM_TOTAL) {
      TNode urem = fact[0];
      TNode result = fact[1];
      TNode divisor = urem[1]; 
      Node result_ult_div = mkNode(kind::BITVECTOR_ULT, result, divisor);
      Node divisor_eq_0 = mkNode(kind::EQUAL,
                                 divisor,
                                 mkConst(BitVector(getSize(divisor), 0u)));  
      Node split = utils::mkNode(kind::OR, divisor_eq_0, mkNode(kind::NOT, fact), result_ult_div);
      lemma(split);
    }
    if (fact[1].getKind() == kind::BITVECTOR_UREM_TOTAL) {
      TNode urem = fact[1];
      TNode result = fact[0];
      TNode divisor = urem[1]; 
      Node result_ult_div = mkNode(kind::BITVECTOR_ULT, result, divisor);
      Node divisor_eq_0 = mkNode(kind::EQUAL,
                                  divisor,
                                  mkConst(BitVector(getSize(divisor), 0u)));  
      Node split = utils::mkNode(kind::OR, divisor_eq_0, mkNode(kind::NOT, fact), result_ult_div);
      lemma(split);
    }
  }
}


void TheoryBV::check(Effort e)
{
  Trace("bitvector") <<"TheoryBV::check (" << e << ")\n"; 
  Debug("bitvector") << "TheoryBV::check(" << e << ")" << std::endl;
  if (options::bitvectorEagerBitblast()) {
    return;
  }

  if (Theory::fullEffort(e)) {
    ++(d_statistics.d_numCallsToCheckFullEffort); 
  } else {
    ++(d_statistics.d_numCallsToCheckStandardEffort); 
  }
  // if we are already in conflict just return the conflict
  if (inConflict()) {
    sendConflict();
    return;
  }

  if (Theory::fullEffort(e)) {
    Trace("bitvector-fulleffort") << "TheoryBV::fullEffort \n"; 
    printFacts( Trace("bitvector-fulleffort") ); 
  }
  
  while (!done()) {
    TNode fact = get().assertion;
<<<<<<< HEAD
    // checkForLemma(fact); 
=======
    checkForLemma(fact); 
>>>>>>> 07c2ba8e
    for (unsigned i = 0; i < d_subtheories.size(); ++i) {
      d_subtheories[i]->assertFact(fact); 
    }
  }

  bool ok = true;
  bool complete = false;
  for (unsigned i = 0; i < d_subtheories.size(); ++i) {
    Assert (!inConflict()); 
    ok = d_subtheories[i]->check(e);
    complete = d_subtheories[i]->isComplete(); 

    if (!ok) {
      // if we are in a conflict no need to check with other theories
      Assert (inConflict());
      sendConflict();
      return; 
    }
    if (complete) {
      // if the last subtheory was complete we stop
      return; 
    }
  }
}

void TheoryBV::collectModelInfo( TheoryModel* m, bool fullModel ){
  Assert(!inConflict());
  //  Assert (fullModel); // can only query full model
  for (unsigned i = 0; i < d_subtheories.size(); ++i) {
    if (d_subtheories[i]->isComplete()) {
      d_subtheories[i]->collectModelInfo(m);
      return; 
    }
  }
}

Node TheoryBV::getModelValue(TNode var) {
  Assert(!inConflict());
  for (unsigned i = 0; i < d_subtheories.size(); ++i) {
    if (d_subtheories[i]->isComplete()) {
      return d_subtheories[i]->getModelValue(var); 
    }
  }
  Unreachable(); 
}

void TheoryBV::propagate(Effort e) {
  Debug("bitvector") << indent() << "TheoryBV::propagate()" << std::endl;

  if (options::bitvectorEagerBitblast()) {
    return;
  }

  if (inConflict()) {
    return;
  }

  // go through stored propagations
  bool ok = true;
  for (; d_literalsToPropagateIndex < d_literalsToPropagate.size() && ok; d_literalsToPropagateIndex = d_literalsToPropagateIndex + 1) {
    TNode literal = d_literalsToPropagate[d_literalsToPropagateIndex];
    // temporary fix for incremental bit-blasting 
    if (d_valuation.isSatLiteral(literal)) {
      Debug("bitvector::propagate") << "TheoryBV:: propagating " << literal <<"\n";
      ok = d_out->propagate(literal);
    }
  }

  if (!ok) {
    Debug("bitvector::propagate") << indent() << "TheoryBV::propagate(): conflict from theory engine" << std::endl;
    setConflict();
  }
}


Theory::PPAssertStatus TheoryBV::ppAssert(TNode in, SubstitutionMap& outSubstitutions) {
  switch(in.getKind()) {
  case kind::EQUAL:

    if (in[0].isVar() && !in[1].hasSubterm(in[0])) {
      ++(d_statistics.d_solveSubstitutions);
      outSubstitutions.addSubstitution(in[0], in[1]);
      return PP_ASSERT_STATUS_SOLVED;
    }
    if (in[1].isVar() && !in[0].hasSubterm(in[1])) {
      ++(d_statistics.d_solveSubstitutions);
      outSubstitutions.addSubstitution(in[1], in[0]);
      return PP_ASSERT_STATUS_SOLVED;
    }
    // to do constant propagations

    break;
  case kind::NOT:
    break;
  default:
    // TODO other predicates
    break;
  }
  return PP_ASSERT_STATUS_UNSOLVED;
}

Node TheoryBV::ppRewrite(TNode t)
{
  // if (RewriteRule<BitwiseEq>::applies(t)) {
  //   Node result = RewriteRule<BitwiseEq>::run<false>(t);
  //   return Rewriter::rewrite(result);
  // }

  if (/*options::bitvectorCoreSolver() && */t.getKind() == kind::EQUAL) {
    std::vector<Node> equalities;
    Slicer::splitEqualities(t, equalities);
    return utils::mkAnd(equalities); 
  }
  
  return t;
}

void TheoryBV::presolve() {
  Debug("bitvector") << "TheoryBV::presolve" << endl; 
}

bool TheoryBV::storePropagation(TNode literal, SubTheory subtheory)
{
  Debug("bitvector::propagate") << indent() << getSatContext()->getLevel() << " " << "TheoryBV::storePropagation(" << literal << ", " << subtheory << ")" << std::endl;

  // If already in conflict, no more propagation
  if (d_conflict) {
    Debug("bitvector::propagate") << indent() << "TheoryBV::storePropagation(" << literal << ", " << subtheory << "): already in conflict" << std::endl;
    return false;
  }

  // If propagated already, just skip
  PropagatedMap::const_iterator find = d_propagatedBy.find(literal);
  if (find != d_propagatedBy.end()) {
    return true;
  } else {
    bool polarity = literal.getKind() != kind::NOT;
    Node negatedLiteral = polarity ? literal.notNode() : (Node) literal[0];
    find = d_propagatedBy.find(negatedLiteral);
    if (find != d_propagatedBy.end() && (*find).second != subtheory) {
      // Safe to ignore this one, subtheory should produce a conflict
      return true;
    }
 
    d_propagatedBy[literal] = subtheory;
  }

  // Propagate differs depending on the subtheory
  // * bitblaster needs to be left alone until it's done, otherwise it doesn't know how to explain
  // * equality engine can propagate eagerly
  bool ok = true;
  if (subtheory == SUB_CORE) {
    d_out->propagate(literal);
    if (!ok) {
      setConflict();
    }
  } else {
    d_literalsToPropagate.push_back(literal);
  }
  return ok;

}/* TheoryBV::propagate(TNode) */


void TheoryBV::explain(TNode literal, std::vector<TNode>& assumptions) {
  Assert (wasPropagatedBySubtheory(literal));
  SubTheory sub = getPropagatingSubtheory(literal);
  d_subtheoryMap[sub]->explain(literal, assumptions);
}


Node TheoryBV::explain(TNode node) {
  Debug("bitvector::explain") << "TheoryBV::explain(" << node << ")" << std::endl;
  std::vector<TNode> assumptions;

  // Ask for the explanation
  explain(node, assumptions);
  // this means that it is something true at level 0
  if (assumptions.size() == 0) {
    return utils::mkTrue();
  }
  // return the explanation
  Node explanation = mkAnd(assumptions);
  Debug("bitvector::explain") << "TheoryBV::explain(" << node << ") => " << explanation << std::endl;
  return explanation;
}


void TheoryBV::addSharedTerm(TNode t) {
  Debug("bitvector::sharing") << indent() << "TheoryBV::addSharedTerm(" << t << ")" << std::endl;
  d_sharedTermsSet.insert(t);
  if (!options::bitvectorEagerBitblast() && d_useEqualityEngine) {
    for (unsigned i = 0; i < d_subtheories.size(); ++i) {
      d_subtheories[i]->addSharedTerm(t);
    }
  }
}


EqualityStatus TheoryBV::getEqualityStatus(TNode a, TNode b)
{
  if (options::bitvectorEagerBitblast()) {
    return EQUALITY_UNKNOWN;
  }
  
  for (unsigned i = 0; i < d_subtheories.size(); ++i) {
    EqualityStatus status = d_subtheories[i]->getEqualityStatus(a, b);
    if (status != EQUALITY_UNKNOWN) {
      return status; 
    }
  }
  return EQUALITY_UNKNOWN; ;
}
<|MERGE_RESOLUTION|>--- conflicted
+++ resolved
@@ -180,11 +180,7 @@
   
   while (!done()) {
     TNode fact = get().assertion;
-<<<<<<< HEAD
-    // checkForLemma(fact); 
-=======
     checkForLemma(fact); 
->>>>>>> 07c2ba8e
     for (unsigned i = 0; i < d_subtheories.size(); ++i) {
       d_subtheories[i]->assertFact(fact); 
     }
