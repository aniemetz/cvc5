/*********************                                                        */
/*! \file quant_util.cpp
 ** \verbatim
 ** Top contributors (to current version):
 **   Andrew Reynolds, Morgan Deters, Tim King
 ** This file is part of the CVC4 project.
 ** Copyright (c) 2009-2016 by the authors listed in the file AUTHORS
 ** in the top-level source directory) and their institutional affiliations.
 ** All rights reserved.  See the file COPYING in the top-level source
 ** directory for licensing information.\endverbatim
 **
 ** \brief Implementation of quantifier utilities
 **/

#include "theory/quantifiers/quant_util.h"
#include "theory/quantifiers/inst_match.h"
#include "theory/quantifiers/term_database.h"
#include "theory/quantifiers_engine.h"

using namespace std;
using namespace CVC4;
using namespace CVC4::kind;
using namespace CVC4::context;
using namespace CVC4::theory;


unsigned QuantifiersModule::needsModel( Theory::Effort e ) {
  return QuantifiersEngine::QEFFORT_NONE;
}

eq::EqualityEngine * QuantifiersModule::getEqualityEngine() {
  return d_quantEngine->getMasterEqualityEngine();
}

bool QuantifiersModule::areEqual( TNode n1, TNode n2 ) {
<<<<<<< HEAD
  eq::EqualityEngine * ee = getEqualityEngine();
  return n1==n2 || ( ee->hasTerm( n1 ) && ee->hasTerm( n2 ) && ee->areEqual( n1, n2 ) );
}

bool QuantifiersModule::areDisequal( TNode n1, TNode n2 ) {
  eq::EqualityEngine * ee = getEqualityEngine();
  return n1!=n2 && ee->hasTerm( n1 ) && ee->hasTerm( n2 ) && ee->areDisequal( n1, n2, false );
}

TNode QuantifiersModule::getRepresentative( TNode n ) {
  eq::EqualityEngine * ee = getEqualityEngine();
  if( ee->hasTerm( n ) ){
    return ee->getRepresentative( n );
  }else{
    return n;
  }
=======
  return d_quantEngine->getEqualityQuery()->areEqual( n1, n2 );
}

bool QuantifiersModule::areDisequal( TNode n1, TNode n2 ) {
  return d_quantEngine->getEqualityQuery()->areDisequal( n1, n2 );
}

TNode QuantifiersModule::getRepresentative( TNode n ) {
  return d_quantEngine->getEqualityQuery()->getRepresentative( n );
>>>>>>> a58abbe7
}

quantifiers::TermDb * QuantifiersModule::getTermDatabase() {
  return d_quantEngine->getTermDatabase();
}

bool QuantArith::getMonomial( Node n, Node& c, Node& v ){
  if( n.getKind()==MULT && n.getNumChildren()==2 && n[0].isConst() ){
    c = n[0];
    v = n[1];
    return true;
  }else{
    return false;
  }
}
bool QuantArith::getMonomial( Node n, std::map< Node, Node >& msum ) {
  if( n.isConst() ){
    if( msum.find(Node::null())==msum.end() ){
      msum[Node::null()] = n;
      return true;
    }
  }else if( n.getKind()==MULT && n.getNumChildren()==2 && n[0].isConst() ){
    if( msum.find(n[1])==msum.end() ){
      msum[n[1]] = n[0];
      return true;
    }
  }else{
    if( msum.find(n)==msum.end() ){
      msum[n] = Node::null();
      return true;
    }
  }
  return false;
}

bool QuantArith::getMonomialSum( Node n, std::map< Node, Node >& msum ) {
  if ( n.getKind()==PLUS ){
    for( unsigned i=0; i<n.getNumChildren(); i++) {
      if (!getMonomial( n[i], msum )){
        return false;
      }
    }
    return true;
  }else{
    return getMonomial( n, msum );
  }
}

bool QuantArith::getMonomialSumLit( Node lit, std::map< Node, Node >& msum ) {
  if( lit.getKind()==GEQ || lit.getKind()==EQUAL ){
    if( getMonomialSum( lit[0], msum ) ){
      if( lit[1].isConst() && lit[1].getConst<Rational>().isZero() ){
        return true;
      }else{
        //subtract the other side
        std::map< Node, Node > msum2;
        if( getMonomialSum( lit[1], msum2 ) ){
          for( std::map< Node, Node >::iterator it = msum2.begin(); it != msum2.end(); ++it ){
            std::map< Node, Node >::iterator it2 = msum.find( it->first );
            if( it2!=msum.end() ){
              Node r = NodeManager::currentNM()->mkNode( MINUS, it2->second.isNull() ? NodeManager::currentNM()->mkConst( Rational(1) ) : it2->second,
                                                                it->second.isNull() ? NodeManager::currentNM()->mkConst( Rational(1) ) : it->second );
              msum[it->first] = Rewriter::rewrite( r );
            }else{
              msum[it->first] = it->second.isNull() ? NodeManager::currentNM()->mkConst( Rational(-1) ) : negate( it->second );
            }
          }
          return true;
        }
      }
    }
  }
  return false;
}

Node QuantArith::mkNode( std::map< Node, Node >& msum ) {
  std::vector< Node > children;
  for( std::map< Node, Node >::iterator it = msum.begin(); it != msum.end(); ++it ){
    Node m;
    if( !it->first.isNull() ){
      if( !it->second.isNull() ){
        m = NodeManager::currentNM()->mkNode( MULT, it->second, it->first );
      }else{
        m = it->first;
      }
    }else{
      Assert( !it->second.isNull() );
      m = it->second;
    }
    children.push_back(m);
  }
  return children.size()>1 ? NodeManager::currentNM()->mkNode( PLUS, children ) : (children.size()==1 ? children[0] : NodeManager::currentNM()->mkConst( Rational(0) ));
}

// given (msum <k> 0), solve (veq_c * v <k> val) or (val <k> veq_c * v), where:
// veq_c is either null (meaning 1), or positive.
// return value 1: veq_c*v is RHS, -1: veq_c*v is LHS, 0: failed.
int QuantArith::isolate( Node v, std::map< Node, Node >& msum, Node & veq_c, Node & val, Kind k ) {
  std::map< Node, Node >::iterator itv = msum.find( v );
  if( itv!=msum.end() ){
    std::vector< Node > children;
    Rational r = itv->second.isNull() ? Rational(1) : itv->second.getConst<Rational>();
    if ( r.sgn()!=0 ){
      for( std::map< Node, Node >::iterator it = msum.begin(); it != msum.end(); ++it ){
        if( it->first!=v ){
          Node m;
          if( !it->first.isNull() ){
            if ( !it->second.isNull() ){
              m = NodeManager::currentNM()->mkNode( MULT, it->second, it->first );
            }else{
              m = it->first;
            }
          }else{
            m = it->second;
          }
          children.push_back(m);
        }
      }
      val = children.size()>1 ? NodeManager::currentNM()->mkNode( PLUS, children ) :
                                (children.size()==1 ? children[0] : NodeManager::currentNM()->mkConst( Rational(0) ));
      if( !r.isOne() && !r.isNegativeOne() ){
        if( v.getType().isInteger() ){
          veq_c = NodeManager::currentNM()->mkConst( r.abs() );
        }else{
          val = NodeManager::currentNM()->mkNode( MULT, val, NodeManager::currentNM()->mkConst( Rational(1) / r.abs() ) );
        }
      }
      if( r.sgn()==1 ){
        val = negate(val);
      }else{
        val = Rewriter::rewrite( val );
      }
      return ( r.sgn()==1 || k==EQUAL ) ? 1 : -1;
    }
  }
  return 0;
}

int QuantArith::isolate( Node v, std::map< Node, Node >& msum, Node & veq, Kind k, bool doCoeff ) {
  Node veq_c;
  Node val;
  //isolate v in the (in)equality
  int ires = isolate( v, msum, veq_c, val, k );
  if( ires!=0 ){
    Node vc = v;
    if( !veq_c.isNull() ){
      if( doCoeff ){
        vc = NodeManager::currentNM()->mkNode( MULT, veq_c, vc );
      }else{
        return 0;
      }
    }
    bool inOrder = ires==1;
    veq = NodeManager::currentNM()->mkNode( k, inOrder ? vc : val, inOrder ? val : vc );
  }
  return ires;
}

Node QuantArith::solveEqualityFor( Node lit, Node v ) {
  Assert( lit.getKind()==EQUAL || lit.getKind()==IFF );
  //first look directly at sides
  TypeNode tn = lit[0].getType();
  for( unsigned r=0; r<2; r++ ){
    if( lit[r]==v ){
      return lit[1-r];
    }
  }
  if( tn.isReal() ){
    if( quantifiers::TermDb::containsTerm( lit, v ) ){
      std::map< Node, Node > msum;
      if( QuantArith::getMonomialSumLit( lit, msum ) ){
        Node val, veqc;
        if( QuantArith::isolate( v, msum, veqc, val, EQUAL )!=0 ){
          if( veqc.isNull() ){
            return val;
          }
        }
      }
    }
  }
  return Node::null();
}

Node QuantArith::negate( Node t ) {
  Node tt = NodeManager::currentNM()->mkNode( MULT, NodeManager::currentNM()->mkConst( Rational(-1) ), t );
  tt = Rewriter::rewrite( tt );
  return tt;
}

Node QuantArith::offset( Node t, int i ) {
  Node tt = NodeManager::currentNM()->mkNode( PLUS, NodeManager::currentNM()->mkConst( Rational(i) ), t );
  tt = Rewriter::rewrite( tt );
  return tt;
}

void QuantArith::debugPrintMonomialSum( std::map< Node, Node >& msum, const char * c ) {
  for(std::map< Node, Node >::iterator it = msum.begin(); it != msum.end(); ++it ){
    Trace(c) << "  ";
    if( !it->second.isNull() ){
      Trace(c) << it->second;
      if( !it->first.isNull() ){
        Trace(c) << " * ";
      }
    }
    if( !it->first.isNull() ){
      Trace(c) << it->first;
    }
    Trace(c) << std::endl;
  }
  Trace(c) << std::endl;
}


void QuantRelevance::registerQuantifier( Node f ){
  //compute symbols in f
  std::vector< Node > syms;
  computeSymbols( f[1], syms );
  d_syms[f].insert( d_syms[f].begin(), syms.begin(), syms.end() );
  //set initial relevance
  int minRelevance = -1;
  for( int i=0; i<(int)syms.size(); i++ ){
    d_syms_quants[ syms[i] ].push_back( f );
    int r = getRelevance( syms[i] );
    if( r!=-1 && ( minRelevance==-1 || r<minRelevance ) ){
      minRelevance = r;
    }
  }
  if( minRelevance!=-1 ){
    setRelevance( f, minRelevance+1 );
  }
}


/** compute symbols */
void QuantRelevance::computeSymbols( Node n, std::vector< Node >& syms ){
  if( n.getKind()==APPLY_UF ){
    Node op = n.getOperator();
    if( std::find( syms.begin(), syms.end(), op )==syms.end() ){
      syms.push_back( op );
    }
  }
  if( n.getKind()!=FORALL ){
    for( int i=0; i<(int)n.getNumChildren(); i++ ){
      computeSymbols( n[i], syms );
    }
  }
}

/** set relevance */
void QuantRelevance::setRelevance( Node s, int r ){
  if( d_computeRel ){
    int rOld = getRelevance( s );
    if( rOld==-1 || r<rOld ){
      d_relevance[s] = r;
      if( s.getKind()==FORALL ){
        for( int i=0; i<(int)d_syms[s].size(); i++ ){
          setRelevance( d_syms[s][i], r );
        }
      }else{
        for( int i=0; i<(int)d_syms_quants[s].size(); i++ ){
          setRelevance( d_syms_quants[s][i], r+1 );
        }
      }
    }
  }
}


QuantPhaseReq::QuantPhaseReq( Node n, bool computeEq ){
  initialize( n, computeEq );
}

void QuantPhaseReq::initialize( Node n, bool computeEq ){
  std::map< Node, int > phaseReqs2;
  computePhaseReqs( n, false, phaseReqs2 );
  for( std::map< Node, int >::iterator it = phaseReqs2.begin(); it != phaseReqs2.end(); ++it ){
    if( it->second==1 ){
      d_phase_reqs[ it->first ] = true;
    }else if( it->second==-1 ){
      d_phase_reqs[ it->first ] = false;
    }
  }
  Debug("inst-engine-phase-req") << "Phase requirements for " << n << ":" << std::endl;
  //now, compute if any patterns are equality required
  if( computeEq ){
    for( std::map< Node, bool >::iterator it = d_phase_reqs.begin(); it != d_phase_reqs.end(); ++it ){
      Debug("inst-engine-phase-req") << "   " << it->first << " -> " << it->second << std::endl;
      if( it->first.getKind()==EQUAL ){
        if( quantifiers::TermDb::hasInstConstAttr(it->first[0]) ){
          if( !quantifiers::TermDb::hasInstConstAttr(it->first[1]) ){
            d_phase_reqs_equality_term[ it->first[0] ] = it->first[1];
            d_phase_reqs_equality[ it->first[0] ] = it->second;
            Debug("inst-engine-phase-req") << "      " << it->first[0] << ( it->second ? " == " : " != " ) << it->first[1] << std::endl;
          }
        }else if( quantifiers::TermDb::hasInstConstAttr(it->first[1]) ){
          d_phase_reqs_equality_term[ it->first[1] ] = it->first[0];
          d_phase_reqs_equality[ it->first[1] ] = it->second;
          Debug("inst-engine-phase-req") << "      " << it->first[1] << ( it->second ? " == " : " != " ) << it->first[0] << std::endl;
        }
      }
    }
  }
}

void QuantPhaseReq::computePhaseReqs( Node n, bool polarity, std::map< Node, int >& phaseReqs ){
  bool newReqPol = false;
  bool newPolarity;
  if( n.getKind()==NOT ){
    newReqPol = true;
    newPolarity = !polarity;
  }else if( n.getKind()==OR || n.getKind()==IMPLIES ){
    if( !polarity ){
      newReqPol = true;
      newPolarity = false;
    }
  }else if( n.getKind()==AND ){
    if( polarity ){
      newReqPol = true;
      newPolarity = true;
    }
  }else{
    int val = polarity ? 1 : -1;
    if( phaseReqs.find( n )==phaseReqs.end() ){
      phaseReqs[n] = val;
    }else if( val!=phaseReqs[n] ){
      phaseReqs[n] = 0;
    }
  }
  if( newReqPol ){
    for( int i=0; i<(int)n.getNumChildren(); i++ ){
      if( n.getKind()==IMPLIES && i==0 ){
        computePhaseReqs( n[i], !newPolarity, phaseReqs );
      }else{
        computePhaseReqs( n[i], newPolarity, phaseReqs );
      }
    }
  }
}

void QuantPhaseReq::getPolarity( Node n, int child, bool hasPol, bool pol, bool& newHasPol, bool& newPol ) {
  if( n.getKind()==AND || n.getKind()==OR || n.getKind()==SEP_STAR ){
    newHasPol = hasPol;
    newPol = pol;
  }else if( n.getKind()==IMPLIES ){
    newHasPol = hasPol;
    newPol = child==0 ? !pol : pol;
  }else if( n.getKind()==NOT ){
    newHasPol = hasPol;
    newPol = !pol;
  }else if( n.getKind()==ITE ){
    newHasPol = (child!=0) && hasPol;
    newPol = pol;
  }else if( n.getKind()==FORALL ){
    newHasPol = (child==1) && hasPol;
    newPol = pol;
  }else{
    newHasPol = false;
    newPol = pol;
  }
}

void QuantPhaseReq::getEntailPolarity( Node n, int child, bool hasPol, bool pol, bool& newHasPol, bool& newPol ) {
  if( n.getKind()==AND || n.getKind()==OR ){
    newHasPol = hasPol && pol==( n.getKind()==AND );
    newPol = pol;
  }else if( n.getKind()==IMPLIES ){
    newHasPol = hasPol && !pol;
    newPol = child==0 ? !pol : pol;
  }else if( n.getKind()==NOT ){
    newHasPol = hasPol;
    newPol = !pol;
  }else{
    newHasPol = false;
    newPol = pol;
  }
}
<|MERGE_RESOLUTION|>--- conflicted
+++ resolved
@@ -33,24 +33,6 @@
 }
 
 bool QuantifiersModule::areEqual( TNode n1, TNode n2 ) {
-<<<<<<< HEAD
-  eq::EqualityEngine * ee = getEqualityEngine();
-  return n1==n2 || ( ee->hasTerm( n1 ) && ee->hasTerm( n2 ) && ee->areEqual( n1, n2 ) );
-}
-
-bool QuantifiersModule::areDisequal( TNode n1, TNode n2 ) {
-  eq::EqualityEngine * ee = getEqualityEngine();
-  return n1!=n2 && ee->hasTerm( n1 ) && ee->hasTerm( n2 ) && ee->areDisequal( n1, n2, false );
-}
-
-TNode QuantifiersModule::getRepresentative( TNode n ) {
-  eq::EqualityEngine * ee = getEqualityEngine();
-  if( ee->hasTerm( n ) ){
-    return ee->getRepresentative( n );
-  }else{
-    return n;
-  }
-=======
   return d_quantEngine->getEqualityQuery()->areEqual( n1, n2 );
 }
 
@@ -60,7 +42,6 @@
 
 TNode QuantifiersModule::getRepresentative( TNode n ) {
   return d_quantEngine->getEqualityQuery()->getRepresentative( n );
->>>>>>> a58abbe7
 }
 
 quantifiers::TermDb * QuantifiersModule::getTermDatabase() {
