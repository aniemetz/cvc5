--- conflicted
+++ resolved
@@ -110,11 +110,7 @@
 class BvInverter {
 private:
   std::map< TypeNode, Node > d_solve_var;
-<<<<<<< HEAD
-  std::map< Node, BvInverterSkData > d_sk_inv;
-=======
   std::unordered_map< Node, BvInverterSkData, NodeHashFunction > d_sk_inv;
->>>>>>> ddbf95c9
   Node getPathToPv( Node lit, Node pv, Node sv, std::vector< unsigned >& path, std::unordered_set< TNode, TNodeHashFunction >& visited );
 public:
   // get dummy fresh variable of type tn, used as argument for sv 
