--- conflicted
+++ resolved
@@ -42,13 +42,8 @@
 
   # define the rules
   zero = slv.mkInteger(0)
-<<<<<<< HEAD
-  neg_x = slv.mkTerm(Kind.Uminus, x)
+  neg_x = slv.mkTerm(Kind.Neg, x)
   plus = slv.mkTerm(Kind.Add, x, start)
-=======
-  neg_x = slv.mkTerm(Kind.Neg, x)
-  plus = slv.mkTerm(Kind.Plus, x, start)
->>>>>>> 72f495a4
 
   # create the grammar object
   g1 = slv.mkSygusGrammar({x}, {start})
